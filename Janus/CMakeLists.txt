#
# DST Janus Library (Janus DAVE-ML Interpreter Library)
#
# Defence Science and Technology (DST) Group
# Department of Defence, Australia.
# 506 Lorimer St
# Fishermans Bend, VIC
# AUSTRALIA, 3207
#
# Copyright 2005-2019 Commonwealth of Australia
#
# Permission is hereby granted, free of charge, to any person obtaining a copy of this
# software and associated documentation files (the "Software"), to deal in the Software
# without restriction, including without limitation the rights to use, copy, modify,
# merge, publish, distribute, sublicense, and/or sell copies of the Software, and to
# permit persons to whom the Software is furnished to do so, subject to the following
# conditions:
#
# The above copyright notice and this permission notice shall be included in all copies
# or substantial portions of the Software.
#
# THE SOFTWARE IS PROVIDED "AS IS", WITHOUT WARRANTY OF ANY KIND, EXPRESS OR IMPLIED,
# INCLUDING BUT NOT LIMITED TO THE WARRANTIES OF MERCHANTABILITY, FITNESS FOR A PARTICULAR
# PURPOSE AND NONINFRINGEMENT. IN NO EVENT SHALL THE AUTHORS OR COPYRIGHT HOLDERS BE
# LIABLE FOR ANY CLAIM, DAMAGES OR OTHER LIABILITY, WHETHER IN AN ACTION OF CONTRACT, TORT
# OR OTHERWISE, ARISING FROM, OUT OF OR IN CONNECTION WITH THE SOFTWARE OR THE USE OR
# OTHER DEALINGS IN THE SOFTWARE.
#

add_library(qhull STATIC 
    ${CMAKE_CURRENT_SOURCE_DIR}/../ThirdParty/qhull/src/libqhullcpp/Coordinates.cpp
 	${CMAKE_CURRENT_SOURCE_DIR}/../ThirdParty/qhull/src/libqhullcpp/PointCoordinates.cpp
 	${CMAKE_CURRENT_SOURCE_DIR}/../ThirdParty/qhull/src/libqhullcpp/Qhull.cpp
 	${CMAKE_CURRENT_SOURCE_DIR}/../ThirdParty/qhull/src/libqhullcpp/QhullFacet.cpp
 	${CMAKE_CURRENT_SOURCE_DIR}/../ThirdParty/qhull/src/libqhullcpp/QhullFacetList.cpp
 	${CMAKE_CURRENT_SOURCE_DIR}/../ThirdParty/qhull/src/libqhullcpp/QhullFacetSet.cpp
 	${CMAKE_CURRENT_SOURCE_DIR}/../ThirdParty/qhull/src/libqhullcpp/QhullHyperplane.cpp
 	${CMAKE_CURRENT_SOURCE_DIR}/../ThirdParty/qhull/src/libqhullcpp/QhullPoint.cpp
 	${CMAKE_CURRENT_SOURCE_DIR}/../ThirdParty/qhull/src/libqhullcpp/QhullPoints.cpp
 	${CMAKE_CURRENT_SOURCE_DIR}/../ThirdParty/qhull/src/libqhullcpp/QhullPointSet.cpp
 	${CMAKE_CURRENT_SOURCE_DIR}/../ThirdParty/qhull/src/libqhullcpp/QhullQh.cpp
 	${CMAKE_CURRENT_SOURCE_DIR}/../ThirdParty/qhull/src/libqhullcpp/QhullRidge.cpp
 	${CMAKE_CURRENT_SOURCE_DIR}/../ThirdParty/qhull/src/libqhullcpp/QhullSet.cpp
 	${CMAKE_CURRENT_SOURCE_DIR}/../ThirdParty/qhull/src/libqhullcpp/QhullStat.cpp
 	${CMAKE_CURRENT_SOURCE_DIR}/../ThirdParty/qhull/src/libqhullcpp/QhullVertex.cpp
 	${CMAKE_CURRENT_SOURCE_DIR}/../ThirdParty/qhull/src/libqhullcpp/QhullVertexSet.cpp
 	${CMAKE_CURRENT_SOURCE_DIR}/../ThirdParty/qhull/src/libqhullcpp/RoadError.cpp
 	${CMAKE_CURRENT_SOURCE_DIR}/../ThirdParty/qhull/src/libqhullcpp/RoadLogEvent.cpp
 	${CMAKE_CURRENT_SOURCE_DIR}/../ThirdParty/qhull/src/libqhull_r/global_r.c
 	${CMAKE_CURRENT_SOURCE_DIR}/../ThirdParty/qhull/src/libqhull_r/stat_r.c
 	${CMAKE_CURRENT_SOURCE_DIR}/../ThirdParty/qhull/src/libqhull_r/geom2_r.c
 	${CMAKE_CURRENT_SOURCE_DIR}/../ThirdParty/qhull/src/libqhull_r/poly2_r.c
 	${CMAKE_CURRENT_SOURCE_DIR}/../ThirdParty/qhull/src/libqhull_r/merge_r.c
 	${CMAKE_CURRENT_SOURCE_DIR}/../ThirdParty/qhull/src/libqhull_r/libqhull_r.c
 	${CMAKE_CURRENT_SOURCE_DIR}/../ThirdParty/qhull/src/libqhull_r/geom_r.c
 	${CMAKE_CURRENT_SOURCE_DIR}/../ThirdParty/qhull/src/libqhull_r/poly_r.c
 	${CMAKE_CURRENT_SOURCE_DIR}/../ThirdParty/qhull/src/libqhull_r/qset_r.c
 	${CMAKE_CURRENT_SOURCE_DIR}/../ThirdParty/qhull/src/libqhull_r/mem_r.c
 	${CMAKE_CURRENT_SOURCE_DIR}/../ThirdParty/qhull/src/libqhull_r/random_r.c
 	${CMAKE_CURRENT_SOURCE_DIR}/../ThirdParty/qhull/src/libqhull_r/usermem_r.c
 	${CMAKE_CURRENT_SOURCE_DIR}/../ThirdParty/qhull/src/libqhull_r/io_r.c
 	${CMAKE_CURRENT_SOURCE_DIR}/../ThirdParty/qhull/src/libqhull_r/user_r.c
)

target_include_directories(qhull SYSTEM # suppress warnings
    PUBLIC 
        $<BUILD_INTERFACE:${CMAKE_CURRENT_SOURCE_DIR}/../ThirdParty/qhull/src>
)

target_compile_features(qhull PRIVATE cxx_std_11)

add_library(pugixml STATIC 
    ${CMAKE_CURRENT_SOURCE_DIR}/../ThirdParty/pugixml/pugixml.cpp
)

target_include_directories(pugixml SYSTEM # suppress warnings
    PUBLIC 
        $<BUILD_INTERFACE:${CMAKE_CURRENT_SOURCE_DIR}/../ThirdParty/pugixml>
)

target_compile_features(pugixml PRIVATE cxx_std_11)

add_library(Janus STATIC 
 	${CMAKE_CURRENT_SOURCE_DIR}/Array.cpp
 	${CMAKE_CURRENT_SOURCE_DIR}/Author.cpp
 	${CMAKE_CURRENT_SOURCE_DIR}/Bounds.cpp
 	${CMAKE_CURRENT_SOURCE_DIR}/BreakpointDef.cpp
 	${CMAKE_CURRENT_SOURCE_DIR}/CheckData.cpp
 	${CMAKE_CURRENT_SOURCE_DIR}/CheckSignal.cpp
 	${CMAKE_CURRENT_SOURCE_DIR}/DimensionDef.cpp
 	${CMAKE_CURRENT_SOURCE_DIR}/DomFunctions.cpp
 	${CMAKE_CURRENT_SOURCE_DIR}/ExportMathML.cpp
 	${CMAKE_CURRENT_SOURCE_DIR}/FileHeader.cpp
 	${CMAKE_CURRENT_SOURCE_DIR}/Function.cpp
 	${CMAKE_CURRENT_SOURCE_DIR}/FunctionDefn.cpp
 	${CMAKE_CURRENT_SOURCE_DIR}/GetDescriptors.cpp
 	${CMAKE_CURRENT_SOURCE_DIR}/GriddedTableDef.cpp
 	${CMAKE_CURRENT_SOURCE_DIR}/InDependentVarDef.cpp
 	${CMAKE_CURRENT_SOURCE_DIR}/Janus.cpp
 	${CMAKE_CURRENT_SOURCE_DIR}/JanusVariable.cpp
 	${CMAKE_CURRENT_SOURCE_DIR}/JanusVariableManager.cpp
 	${CMAKE_CURRENT_SOURCE_DIR}/LinearInterpolation.cpp
 	${CMAKE_CURRENT_SOURCE_DIR}/MathMLDataClass.cpp
 	${CMAKE_CURRENT_SOURCE_DIR}/Model.cpp
 	${CMAKE_CURRENT_SOURCE_DIR}/Modification.cpp
 	${CMAKE_CURRENT_SOURCE_DIR}/ParseMathML.cpp
 	${CMAKE_CURRENT_SOURCE_DIR}/PolyInterpolation.cpp
 	${CMAKE_CURRENT_SOURCE_DIR}/PropertyDef.cpp
 	${CMAKE_CURRENT_SOURCE_DIR}/Provenance.cpp
 	${CMAKE_CURRENT_SOURCE_DIR}/Reference.cpp
 	${CMAKE_CURRENT_SOURCE_DIR}/Sgnl.cpp
 	${CMAKE_CURRENT_SOURCE_DIR}/SgnlDef.cpp	
 	${CMAKE_CURRENT_SOURCE_DIR}/Sgnls.cpp
 	${CMAKE_CURRENT_SOURCE_DIR}/SgnlList.cpp
 	${CMAKE_CURRENT_SOURCE_DIR}/SolveMathML.cpp
 	${CMAKE_CURRENT_SOURCE_DIR}/StatespaceFn.cpp
 	${CMAKE_CURRENT_SOURCE_DIR}/StaticShot.cpp
 	${CMAKE_CURRENT_SOURCE_DIR}/TransferFn.cpp
 	${CMAKE_CURRENT_SOURCE_DIR}/Uncertainty.cpp
 	${CMAKE_CURRENT_SOURCE_DIR}/UngriddedInterpolation.cpp
 	${CMAKE_CURRENT_SOURCE_DIR}/UngriddedTableDef.cpp
 	${CMAKE_CURRENT_SOURCE_DIR}/VariableDef.cpp
 	${CMAKE_CURRENT_SOURCE_DIR}/VariableDefExprTkParseMathML.cpp
 	${CMAKE_CURRENT_SOURCE_DIR}/VariableDefExprTkScript.cpp
 	${CMAKE_CURRENT_SOURCE_DIR}/VariableDefLuaScript.cpp
)

target_include_directories(Janus 
    PUBLIC 
        $<BUILD_INTERFACE:${CMAKE_CURRENT_SOURCE_DIR}/..>
    PRIVATE 
        $<BUILD_INTERFACE:${CMAKE_CURRENT_SOURCE_DIR}>
)

target_compile_features(Janus PRIVATE cxx_std_11)
   

if (UNIX) 
	target_compile_options(Janus
		PRIVATE 
			$<$<CONFIG:RELEASE>:-O3>
	)
elseif (MSVC)
	target_compile_options(Janus
		PRIVATE 
			$<$<CONFIG:RELEASE>:-O2>
			-D_CRT_SECURE_NO_WARNINGS
			-DNOMINMAX
	)
endif()

if ("${CMAKE_CXX_COMPILER_ID}" STREQUAL "GNU")
	target_compile_options(Janus PRIVATE -fdiagnostics-color=always)
elseif ("${CMAKE_CXX_COMPILER_ID}" STREQUAL "Clang")
	target_compile_options(Janus PRIVATE -fcolor-diagnostics)
endif()

if (MSVC)
    set_target_properties(Janus PROPERTIES COMPILE_FLAGS "/bigobj")
<<<<<<< HEAD
elseif (MINGW)
    set_target_properties(Janus PROPERTIES COMPILE_FLAGS "-Wa,-mbig-obj")
endif()

if(BUILD_PYBINDINGS)
	set_property(TARGET Janus PROPERTY POSITION_INDEPENDENT_CODE ON)
	set_property(TARGET qhull PROPERTY POSITION_INDEPENDENT_CODE ON)
	set_property(TARGET pugixml PROPERTY POSITION_INDEPENDENT_CODE ON)
=======
elseif (WIN32)
    set_target_properties(Ute PROPERTIES COMPILE_FLAGS "-Wa,-mbig-obj")
>>>>>>> 51b6503c
endif()

target_link_libraries(Janus 
    PUBLIC 
        Ute
        qhull
        pugixml 
)<|MERGE_RESOLUTION|>--- conflicted
+++ resolved
@@ -27,7 +27,7 @@
 # OTHER DEALINGS IN THE SOFTWARE.
 #
 
-add_library(qhull STATIC 
+add_library(qhull STATIC
     ${CMAKE_CURRENT_SOURCE_DIR}/../ThirdParty/qhull/src/libqhullcpp/Coordinates.cpp
  	${CMAKE_CURRENT_SOURCE_DIR}/../ThirdParty/qhull/src/libqhullcpp/PointCoordinates.cpp
  	${CMAKE_CURRENT_SOURCE_DIR}/../ThirdParty/qhull/src/libqhullcpp/Qhull.cpp
@@ -63,24 +63,24 @@
 )
 
 target_include_directories(qhull SYSTEM # suppress warnings
-    PUBLIC 
+    PUBLIC
         $<BUILD_INTERFACE:${CMAKE_CURRENT_SOURCE_DIR}/../ThirdParty/qhull/src>
 )
 
 target_compile_features(qhull PRIVATE cxx_std_11)
 
-add_library(pugixml STATIC 
+add_library(pugixml STATIC
     ${CMAKE_CURRENT_SOURCE_DIR}/../ThirdParty/pugixml/pugixml.cpp
 )
 
 target_include_directories(pugixml SYSTEM # suppress warnings
-    PUBLIC 
+    PUBLIC
         $<BUILD_INTERFACE:${CMAKE_CURRENT_SOURCE_DIR}/../ThirdParty/pugixml>
 )
 
 target_compile_features(pugixml PRIVATE cxx_std_11)
 
-add_library(Janus STATIC 
+add_library(Janus STATIC
  	${CMAKE_CURRENT_SOURCE_DIR}/Array.cpp
  	${CMAKE_CURRENT_SOURCE_DIR}/Author.cpp
  	${CMAKE_CURRENT_SOURCE_DIR}/Bounds.cpp
@@ -109,7 +109,7 @@
  	${CMAKE_CURRENT_SOURCE_DIR}/Provenance.cpp
  	${CMAKE_CURRENT_SOURCE_DIR}/Reference.cpp
  	${CMAKE_CURRENT_SOURCE_DIR}/Sgnl.cpp
- 	${CMAKE_CURRENT_SOURCE_DIR}/SgnlDef.cpp	
+ 	${CMAKE_CURRENT_SOURCE_DIR}/SgnlDef.cpp
  	${CMAKE_CURRENT_SOURCE_DIR}/Sgnls.cpp
  	${CMAKE_CURRENT_SOURCE_DIR}/SgnlList.cpp
  	${CMAKE_CURRENT_SOURCE_DIR}/SolveMathML.cpp
@@ -125,24 +125,24 @@
  	${CMAKE_CURRENT_SOURCE_DIR}/VariableDefLuaScript.cpp
 )
 
-target_include_directories(Janus 
-    PUBLIC 
+target_include_directories(Janus
+    PUBLIC
         $<BUILD_INTERFACE:${CMAKE_CURRENT_SOURCE_DIR}/..>
-    PRIVATE 
+    PRIVATE
         $<BUILD_INTERFACE:${CMAKE_CURRENT_SOURCE_DIR}>
 )
 
 target_compile_features(Janus PRIVATE cxx_std_11)
-   
 
-if (UNIX) 
+
+if (UNIX)
 	target_compile_options(Janus
-		PRIVATE 
+		PRIVATE
 			$<$<CONFIG:RELEASE>:-O3>
 	)
 elseif (MSVC)
 	target_compile_options(Janus
-		PRIVATE 
+		PRIVATE
 			$<$<CONFIG:RELEASE>:-O2>
 			-D_CRT_SECURE_NO_WARNINGS
 			-DNOMINMAX
@@ -157,8 +157,7 @@
 
 if (MSVC)
     set_target_properties(Janus PROPERTIES COMPILE_FLAGS "/bigobj")
-<<<<<<< HEAD
-elseif (MINGW)
+elseif (WIN32)
     set_target_properties(Janus PROPERTIES COMPILE_FLAGS "-Wa,-mbig-obj")
 endif()
 
@@ -166,15 +165,11 @@
 	set_property(TARGET Janus PROPERTY POSITION_INDEPENDENT_CODE ON)
 	set_property(TARGET qhull PROPERTY POSITION_INDEPENDENT_CODE ON)
 	set_property(TARGET pugixml PROPERTY POSITION_INDEPENDENT_CODE ON)
-=======
-elseif (WIN32)
-    set_target_properties(Ute PROPERTIES COMPILE_FLAGS "-Wa,-mbig-obj")
->>>>>>> 51b6503c
 endif()
 
-target_link_libraries(Janus 
-    PUBLIC 
+target_link_libraries(Janus
+    PUBLIC
         Ute
         qhull
-        pugixml 
+        pugixml
 )